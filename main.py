--- conflicted
+++ resolved
@@ -10,11 +10,7 @@
 
 from data_loader import load_data
 from state_space import SSMS, SSMS_alt, SSMS_alt_4
-<<<<<<< HEAD
-from utils import mse_forecast, plot_states, prepare_forecast, print_results
-=======
-from utils import prepare_forecast, print_results, print_results_alt, plot_states, forecast_error
->>>>>>> be8cb7c0
+from utils import forecast_error, plot_states, prepare_forecast, print_results
 
 """
 TODO:
@@ -26,21 +22,8 @@
 def main():
     data_path = os.path.join(os.path.expanduser('~'), 'Documents', 'SSMS', 'data')
     save_path = os.path.join(os.path.expanduser('~'), 'Documents', 'SSMS', 'results')
-    data_path = r'C:\Users\tirit\Documents\Universiteit\Econometrie\Seminar Case Studies\Python'
-    save_path = r'C:\Users\tirit\Documents\Universiteit\Econometrie\Seminar Case Studies\Python\Results'
 
     start_time = time.time()
-<<<<<<< HEAD
-    data = load_data(data_path)
-    train_data = data[:63 * 153]
-    test_data = data[63 * 153:]
-    # regions = ['NL310_503', 'NL33C_340', 'NL33C_506', 'NL212_507']
-    # regions = ['NL310_503', 'NL33C_340', 'NL33C_506', 'NL212_507', 'NL414_340', 'NL328_501', 'NL333_505', 'NL230_508',
-    #            'NL414_511', 'NL332_505']
-    # data = data[data['Region'].isin(regions)]
-    # train_data = train_data[train_data['Region'].isin(regions)]
-    # test_data = test_data[test_data['Region'].isin(regions)]
-=======
     data = load_data(data_path, save_path)
     train_data = data[:63 * 153]
     test_data = data[63 * 153:]
@@ -50,7 +33,6 @@
     data = data[data['Region'].isin(regions)]
     train_data = train_data[train_data['Region'].isin(regions)]
     test_data = test_data[test_data['Region'].isin(regions)]
->>>>>>> be8cb7c0
 
     # z_names = ['WVO', 'TG', 'SchoolHoliday', '0-25_nbrpromos_index_201801', '25-50_nbrpromos_index_201801',
     #           '50-75_nbrpromos_index_201801', 'StringencyIndex']
@@ -71,10 +53,6 @@
     use_pickle = True
     if use_pickle:
         result = load_pickle(os.path.join(save_path, 'result.pickle'))
-<<<<<<< HEAD
-        result.model.group_name = 'Region'
-=======
->>>>>>> be8cb7c0
     else:
         model = SSMS_alt_4(train_data, group_name='Region', y_name='SalesGoodsEUR', z_names=z_names, cov_rest='IDE')
         # initial = model.fit(maxiter=1000, maxfun=1000000)
@@ -86,19 +64,11 @@
 
     extended_model, extended_result = prepare_forecast(result, data)
     # print_results_alt(result, save_path, 'result')
-<<<<<<< HEAD
-    # print_results(result, save_path, 'test')
-
-    group_names = result.model.group_names
-    plot_states(result, group_names, z_names, save_path)
-    mse_forecast(extended_result, extended_model, group_names, save_path, 153, 190, 1, 'one_step_ahead_forecast')
-=======
     # print(result.summary())
 
     group_names = result.model.group_names
     plot_states(result, group_names, z_names, save_path)
     forecast_error(extended_result, extended_model, group_names, save_path, 153, 190, 1, 'one_step_ahead_forecast')
->>>>>>> be8cb7c0
     # mse_forecast(extended_result, extended_model, group_names, save_path, 10, 190, 0, 'in_sample_prediction')
 
     end_time = time.time()
@@ -150,7 +120,7 @@
 
         grouped = data.groupby('Region', sort=False)
         group_names = [name for name, group in grouped]
-        mse_forecast(result, model, group_names, save_path, 10, 190, 0, 'in_sample_prediction')
+        # mse_forecast(result, model, group_names, save_path, 10, 190, 0, 'in_sample_prediction')
 
         # Save result.
         print_results(result, save_path, name)
