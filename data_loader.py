--- conflicted
+++ resolved
@@ -201,15 +201,12 @@
         {'StringencyIndex': 'mean', 'GovernmentResponseIndex': 'mean', 'ContainmentHealthIndex': 'mean',
          'EconomicSupportIndex': 'mean'})
     tracker_weekly.index = pd.to_datetime(tracker_weekly.index, format='%Y-%m-%d').strftime('%G%V')
-<<<<<<< HEAD
 
     # Get first difference of stringency index.
     tracker_weekly['StringencyIndexDiff'] = tracker_weekly['StringencyIndex'].diff()
 
     # Manually set first difference of first period to zero (there was no lockdown before that time).
     tracker_weekly['StringencyIndexDiff'].iloc[0] = 0
-    return tracker_weekly
-=======
     return tracker_weekly
 
 
@@ -259,5 +256,4 @@
     temperature_data.index = pd.to_datetime(temperature_data.index, format='%Y%m%d')
     temperature_data = temperature_data.resample('W').mean()
     temperature_data.index = pd.to_datetime(temperature_data.index, format='%Y-%m-%d').strftime('%G%V')
-    return temperature_data
->>>>>>> f51a95d8
+    return temperature_data