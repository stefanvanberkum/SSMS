--- conflicted
+++ resolved
@@ -6,26 +6,19 @@
 import math
 import os
 from datetime import date
-<<<<<<< HEAD
-=======
 from utils import plot_variables
 from matplotlib import pyplot as plt
->>>>>>> 60c58d3e
 
 import numpy as np
 import pandas as pd
 
 
-<<<<<<< HEAD
 def load_data(filepath: str, drop_outliers=True, threshold=10):
-=======
-def load_data(filepath: str, drop_outliers=False, threshold=10):
->>>>>>> 60c58d3e
     """
     Load the required data.
 
     :param filepath: the location of the files
-    :param drop_outliers: whether or not to drop outliers, default is False
+    :param drop_outliers: whether or not to drop outliers, default is True
     :param threshold: number of standard deviations away from moving average to be considered an outlier, default is 10
     :return: formatted data
     """
@@ -61,9 +54,11 @@
         ma_data, group_names, outliers = get_outliers(data, threshold)
         data['index'] = data.index
         data['index'] = pd.to_datetime(data['index'] + '1', format='%Y%W%w')
+
         for i in enumerate(outliers):
             region_index = i[0]
             data_info.append([region_index, group_names[region_index]])
+
             if outliers[region_index][0].size != 0:
                 outlier_info.append([region_index, group_names[region_index]])
                 pre_index = int(outliers[region_index][0][0] - 1)
@@ -76,7 +71,9 @@
                     data['Region'].str.contains(group_names[region_index])), 'SalesGoodsEUR'].values[0]
                 # Each outlier in SalesGoodsEUR is replaced with new_sales
                 new_sales = (pre_sales + post_sales) / 2
+
                 for j in outliers[region_index][0]:
+
                     # Outliers have to be consecutive, check printed dates (and outlier value/size)!
                     if outliers[region_index][0].size > 0:
                         outlier_value = ma_data[region_index][0][j]
@@ -87,16 +84,22 @@
                         data['Region'].str.contains(group_names[region_index])), 'SalesGoodsEUR'] = new_sales
                 print()
 
-        # Plot all regions before removing outliers
-        # plot_variables(ma_data, data_info, 1)
-
+        """
+        # Plot regions with outliers.  
+        plot_variables(ma_data, data_info, 1)
+        """
+
+        """
         # Plot regions with outliers
-        # plot_variables(ma_data, outlier_info, 0)
-
-        # Plot regions after removing outliers, moving average/sd change after removing outliers,
-        # so new outliers might appear
-        # ma_data_01, group_names_01, outliers_01 = get_outliers(data, threshold)
-        # plot_variables(ma_data_01, outlier_info, 0)
+        plot_variables(ma_data, outlier_info, 0)
+        """
+
+        """
+        # Plot regions after removing outliers, moving average/sd change after removing outliers, so new outliers
+        # might appear.
+        ma_data_01, group_names_01, outliers_01 = get_outliers(data, threshold)
+        plot_variables(ma_data_01, outlier_info, 0)
+        """
 
     # Drop regions that cause trouble.
     # data = data[~data['Region'].isin(['NL226_340', 'NL329_340', 'NL328_501', 'NL225_509'])]
@@ -287,13 +290,6 @@
          'EconomicSupportIndex': 'mean'})
     tracker_weekly.index = pd.to_datetime(tracker_weekly.index, format='%Y-%m-%d').strftime('%G%V')
 
-<<<<<<< HEAD
-    # Set highest_index to maximum of StringencyIndex + 0.01,
-    # otherwise math.floor() will add an extra category for the largest StringencyIndex
-    highest_index = tracker_weekly['StringencyIndex'].max() + 0.01
-    number_of_categories = 5
-    category_size = highest_index / number_of_categories
-=======
     # highest_index = tracker_weekly['StringencyIndex'].max()
     highest_index = 100
     number_of_categories = 3
@@ -306,15 +302,10 @@
     # plt.xlabel("Time")
     # plt.ylabel("StringencyIndex")
     # plt.plot(tracker_weekly.reset_index().index, tracker_weekly['StringencyIndex'])
->>>>>>> 60c58d3e
 
     for idx, row in tracker_weekly.iterrows():
         if not math.isnan(tracker_weekly.loc[idx, 'StringencyIndex']):
             # Transform StringencyIndex in categorical variable
-<<<<<<< HEAD
-            tracker_weekly.at[idx, 'StringencyIndex'] = math.floor(
-                tracker_weekly.loc[idx, 'StringencyIndex'] / category_size)
-=======
             tracker_weekly.at[idx, 'StringencyIndex'] \
                 = math.ceil(tracker_weekly.loc[idx, 'StringencyIndex'] / category_size)
 
@@ -328,7 +319,6 @@
     # plt.ylabel("StringencyIndex")
     # plt.plot(tracker_weekly.reset_index().index, tracker_weekly['StringencyIndex'])
     # plt.show()
->>>>>>> 60c58d3e
 
     # Get first difference of stringency index.
     tracker_weekly['StringencyIndexDiff'] = tracker_weekly['StringencyIndex'].diff()
