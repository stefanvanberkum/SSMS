--- conflicted
+++ resolved
@@ -1395,18 +1395,8 @@
         :return: constrained parameters
         """
 
-        n = self.k_endog
-        k = self.k
-        constrained = unconstrained.copy()
-
         # Force covariances to be positive.
-<<<<<<< HEAD
         constrained = unconstrained.copy() ** 2
-=======
-        n_params = 2 * n + k
-        # constrained[n_params:] = unconstrained[n_params:] ** 2
-        constrained = unconstrained ** 2
->>>>>>> dc4efe09
         return constrained
 
     def untransform_params(self, constrained):
@@ -1417,18 +1407,8 @@
         :return: unconstrained parameters
         """
 
-        n = self.k_endog
-        k = self.k
-        unconstrained = constrained.copy()
-
         # Force covariances to be positive.
-<<<<<<< HEAD
         unconstrained = constrained.copy() ** 0.5
-=======
-        n_params = 2 * n + k
-        # unconstrained[n_params:] = constrained[n_params:] ** 0.5
-        unconstrained = constrained ** 0.5
->>>>>>> dc4efe09
         return unconstrained
 
     def update(self, params, **kwargs):
